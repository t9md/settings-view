--- conflicted
+++ resolved
@@ -61,15 +61,9 @@
     Promise.all([packageManager.getOutdated(), packageManager.getInstalled()]).then (values) =>
       updates = values[0]
       allPackages = values[1]
-<<<<<<< HEAD
 
       PackageUpdatesStatusView = require './package-updates-status-view'
-      packageUpdatesStatusView = new PackageUpdatesStatusView(statusBar, packageManager, updates)
-=======
-      if outdatedPackages.length > 0
-        PackageUpdatesStatusView = require './package-updates-status-view'
-        new PackageUpdatesStatusView(statusBar, outdatedPackages)
->>>>>>> b6020973
+      new PackageUpdatesStatusView(statusBar, packageManager, updates)
 
       if allPackages.length > 0 and not localStorage.getItem('hasSeenDeprecatedNotification')
         @showDeprecatedNotification(allPackages)
