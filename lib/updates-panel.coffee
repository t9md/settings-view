--- conflicted
+++ resolved
@@ -1,19 +1,9 @@
-<<<<<<< HEAD
 {$, $$, ScrollView} = require 'atom-space-pen-views'
-{Subscriber} = require 'emissary'
-=======
-{$, $$, View} = require 'atom-space-pen-views'
->>>>>>> 163c3979
 ErrorView = require './error-view'
 PackageCard = require './package-card'
 
 module.exports =
-<<<<<<< HEAD
 class UpdatesPanel extends ScrollView
-  Subscriber.includeInto(this)
-=======
-class UpdatesPanel extends View
->>>>>>> 163c3979
 
   @content: ->
     @div tabindex: 0, class: 'panels-item', =>
