PackageManager = require '../lib/package-manager'
PackageCard = require '../lib/package-card'

describe "PackageCard", ->
  setPackageStatusSpies = (opts) ->
    spyOn(PackageCard.prototype, 'isInstalled').andReturn(opts.installed)
    spyOn(PackageCard.prototype, 'isDisabled').andReturn(opts.disabled)
    spyOn(PackageCard.prototype, 'hasSettings').andReturn(opts.hasSettings)

  beforeEach ->
    @packageManager = jasmine.createSpyObj('packageManager', ['on', 'getClient', 'emit', 'install', 'uninstall', 'loadCompatiblePackageVersion', 'satisfiesVersion', 'normalizeVersion'])
    @packageManager.normalizeVersion.andCallFake ->
      PackageManager.prototype.normalizeVersion(arguments...)
    @packageManager.satisfiesVersion.andCallFake ->
      PackageManager.prototype.satisfiesVersion(arguments...)
    @packageManager.getClient.andCallFake -> jasmine.createSpyObj('client', ['avatar', 'package'])
    @packageManager.loadCompatiblePackageVersion.andCallFake (packageName, callback) ->
      pack =
        name: packageName
        version: '0.1.0'
        engines:
          atom: '>0.50.0'

      callback(null, pack)

  it "doesn't show the disable control for a theme", ->
    setPackageStatusSpies {installed: true, disabled: false}
    view = new PackageCard {theme: 'syntax', name: 'test-theme'}, @packageManager
    expect(view.find.enablementButton).not.toExist()

  it "doesn't show the status indicator for a theme", ->
    setPackageStatusSpies {installed: true, disabled: false}
    view = new PackageCard {theme: 'syntax', name: 'test-theme'}, @packageManager
    expect(view.find.statusIndicatorButton).not.toExist()

  it "doesn't show the settings button for a theme", ->
    setPackageStatusSpies {installed: true, disabled: false}
    view = new PackageCard {theme: 'syntax', name: 'test-theme'}, @packageManager
    expect(view.find.settingsButton).not.toExist()

  it "can be disabled if installed", ->
    setPackageStatusSpies {installed: true, disabled: false}
    spyOn(atom.packages, 'disablePackage').andReturn(true)

    view = new PackageCard {name: 'test-package'}, @packageManager
    expect(view.enablementButton.find('.disable-text').text()).toBe('Disable')
    view.enablementButton.click()
    expect(atom.packages.disablePackage).toHaveBeenCalled()

  it "can be uninstalled if installed", ->
    setPackageStatusSpies {installed: true, disabled: false}

    view = new PackageCard {name: 'test-package'}, @packageManager
    expect(view.uninstallButton.css('display')).not.toBe('none')
    view.uninstallButton.click()
    expect(@packageManager.uninstall).toHaveBeenCalled()

  it "can be installed if currently not installed", ->
    setPackageStatusSpies {installed: false, disabled: false}

    view = new PackageCard {name: 'test-package'}, @packageManager
    expect(view.installButton.css('display')).not.toBe('none')
    expect(view.uninstallButton.css('display')).toBe('none')
    view.installButton.click()
    expect(@packageManager.install).toHaveBeenCalled()

<<<<<<< HEAD
  it "can be installed if currently not installed and package latest release engine match atom version", ->
    @packageManager.loadCompatiblePackageVersion.andCallFake (packageName, callback) ->
      pack =
        name: packageName
        version: '0.1.0'
        engines:
          atom: '>0.50.0'

      callback(null, pack)

    setPackageStatusSpies {installed: false, disabled: false}

    view = new PackageCard {
      name: 'test-package'
      version: '0.1.0'
      engines:
        atom: '>0.50.0'
    }, @packageManager

    # In that case there's no need to make a request to get all the versions
    expect(@packageManager.loadCompatiblePackageVersion).not.toHaveBeenCalled()

    expect(view.installButton.css('display')).not.toBe('none')
    expect(view.uninstallButton.css('display')).toBe('none')
    view.installButton.click()
    expect(@packageManager.install).toHaveBeenCalled()
    expect(@packageManager.install.mostRecentCall.args[0]).toEqual({
      name: 'test-package'
      version: '0.1.0'
      engines:
        atom: '>0.50.0'
    })

  it "can be installed with a previous version whose engine match the current atom version", ->
    @packageManager.loadCompatiblePackageVersion.andCallFake (packageName, callback) ->
      pack =
        name: packageName
        version: '0.0.1'
        engines:
          atom: '>0.50.0'

      callback(null, pack)

    setPackageStatusSpies {installed: false, disabled: false}

    view = new PackageCard {
      name: 'test-package'
      version: '0.1.0'
      engines:
        atom: '>99.0.0'
    }, @packageManager

    expect(view.installButton.css('display')).not.toBe('none')
    expect(view.uninstallButton.css('display')).toBe('none')
    expect(view.versionValue.text()).toBe('0.0.1')
    expect(view.versionValue).toHaveClass('text-warning')
    expect(view.packageMessage).toHaveClass('text-warning')
    view.installButton.click()
    expect(@packageManager.install).toHaveBeenCalled()
    expect(@packageManager.install.mostRecentCall.args[0]).toEqual({
      name: 'test-package'
      version: '0.0.1'
      engines:
        atom: '>0.50.0'
    })

  it "can't be installed if there is no version compatible with the current atom version", ->
    @packageManager.loadCompatiblePackageVersion.andCallFake (packageName, callback) ->
      pack =
        name: packageName

      callback(null, pack)

    setPackageStatusSpies {installed: false, disabled: false}

    view = new PackageCard {
      name: 'test-package'
      engines:
        atom: '>=99.0.0'
    }, @packageManager

    expect(view.installButton.css('display')).toBe('none')
    expect(view.uninstallButton.css('display')).toBe('none')
    expect(view.settingsButton.css('display')).toBe('none')
    expect(view.enablementButton.css('display')).toBe('none')
    expect(view.versionValue).toHaveClass('text-danger')
    expect(view.packageMessage).toHaveClass('text-danger')
=======
  it "removes the settings button if a package has no settings", ->
    setPackageStatusSpies {installed: true, disabled: false, hasSettings: false}
    view = new PackageCard {name: 'test-package'}, @packageManager
    expect(view.find.settingsButton).not.toExist()
>>>>>>> 56c962a5
<|MERGE_RESOLUTION|>--- conflicted
+++ resolved
@@ -64,7 +64,6 @@
     view.installButton.click()
     expect(@packageManager.install).toHaveBeenCalled()
 
-<<<<<<< HEAD
   it "can be installed if currently not installed and package latest release engine match atom version", ->
     @packageManager.loadCompatiblePackageVersion.andCallFake (packageName, callback) ->
       pack =
@@ -152,9 +151,8 @@
     expect(view.enablementButton.css('display')).toBe('none')
     expect(view.versionValue).toHaveClass('text-danger')
     expect(view.packageMessage).toHaveClass('text-danger')
-=======
+
   it "removes the settings button if a package has no settings", ->
     setPackageStatusSpies {installed: true, disabled: false, hasSettings: false}
     view = new PackageCard {name: 'test-package'}, @packageManager
-    expect(view.find.settingsButton).not.toExist()
->>>>>>> 56c962a5
+    expect(view.find.settingsButton).not.toExist()