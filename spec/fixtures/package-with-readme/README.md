I am a Readme!

*   [ ] I'm a not completed task
*   [x] I'm completed

<<<<<<< HEAD
![AbsoluteImage](https://example.com/static/image.jpg)
![RelativeImage](static/image.jpg)
=======
<script>alert('oh, hai');</script>
<iframe src="https://atom.io"></iframe>
>>>>>>> 016170d0
<|MERGE_RESOLUTION|>--- conflicted
+++ resolved
@@ -3,10 +3,9 @@
 *   [ ] I'm a not completed task
 *   [x] I'm completed
 
-<<<<<<< HEAD
+
 ![AbsoluteImage](https://example.com/static/image.jpg)
 ![RelativeImage](static/image.jpg)
-=======
+
 <script>alert('oh, hai');</script>
-<iframe src="https://atom.io"></iframe>
->>>>>>> 016170d0
+<iframe src="https://atom.io"></iframe>