path = require 'path'
<<<<<<< HEAD
=======
{$, $$} = require 'atom-space-pen-views'
main = require '../lib/main'
PackageManager = require '../lib/package-manager'
>>>>>>> 197f962f
SettingsView = require '../lib/settings-view'
SnippetsProvider =
  getSnippets: -> {}

describe "SettingsView", ->
  settingsView = null
  packageManager = new PackageManager()

  beforeEach ->
    settingsView = main.createSettingsView({packageManager: packageManager, snippetsProvider: SnippetsProvider})
    spyOn(settingsView, "initializePanels").andCallThrough()
    window.advanceClock(10000)
    waitsFor ->
      settingsView.initializePanels.callCount > 0

  describe "serialization", ->
    it "remembers which panel was visible", ->
      settingsView.showPanel('Themes')
<<<<<<< HEAD
      newSettingsView = new SettingsView(settingsView.serialize())
      settingsView.destroy()
=======
      newSettingsView = main.createSettingsView(settingsView.serialize())
      settingsView.remove()
>>>>>>> 197f962f
      jasmine.attachToDOM(newSettingsView.element)
      newSettingsView.initializePanels()
      expect(newSettingsView.activePanel).toEqual {name: 'Themes', options: {}}

    it "shows the previously active panel if it is added after deserialization", ->
      settingsView.addCorePanel('Panel 1', 'panel-1', ->
        div = document.createElement('div')
        div.id = 'panel-1'
        {
          element: div,
          show: -> div.style.display = '',
          focus: -> div.focus(),
          destroy: -> div.remove()
        }
      )
      settingsView.showPanel('Panel 1')
<<<<<<< HEAD
      newSettingsView = new SettingsView(settingsView.serialize())
      newSettingsView.addPanel('Panel 1', ->
        div = document.createElement('div')
        div.id = 'panel-1'
        {
          element: div,
          show: -> div.style.display = '',
          focus: -> div.focus(),
          destroy: -> div.remove()
        }
      )
=======
      newSettingsView = main.createSettingsView(settingsView.serialize())
      newSettingsView.addPanel('Panel 1', 'panel1', -> $$ -> @div id: 'panel-1')
>>>>>>> 197f962f
      newSettingsView.initializePanels()
      jasmine.attachToDOM(newSettingsView.element)
      expect(newSettingsView.activePanel).toEqual {name: 'Panel 1', options: {}}

    it "shows the Settings panel if the last saved active panel name no longer exists", ->
      settingsView.addCorePanel('Panel 1', 'panel1', ->
        div = document.createElement('div')
        div.id = 'panel-1'
        {
          element: div,
          show: -> div.style.display = '',
          focus: -> div.focus(),
          destroy: -> div.remove()
        }
      )
      settingsView.showPanel('Panel 1')
<<<<<<< HEAD
      newSettingsView = new SettingsView(settingsView.serialize())
      settingsView.destroy()
=======
      newSettingsView = main.createSettingsView(settingsView.serialize())
      settingsView.remove()
>>>>>>> 197f962f
      jasmine.attachToDOM(newSettingsView.element)
      newSettingsView.initializePanels()
      expect(newSettingsView.activePanel).toEqual {name: 'Core', options: {}}

    it "serializes the active panel name even when the panels were never initialized", ->
      settingsView.showPanel('Themes')
      settingsView2 = main.createSettingsView(settingsView.serialize())
      settingsView3 = main.createSettingsView(settingsView2.serialize())
      jasmine.attachToDOM(settingsView3.element)
      settingsView3.initializePanels()
      expect(settingsView3.activePanel).toEqual {name: 'Themes', options: {}}

  describe ".addCorePanel(name, iconName, view)", ->
    it "adds a menu entry to the left and a panel that can be activated by clicking it", ->
      settingsView.addCorePanel('Panel 1', 'panel1', ->
        div = document.createElement('div')
        div.id = 'panel-1'
        {
          element: div,
          show: -> div.style.display = '',
          focus: -> div.focus(),
          destroy: -> div.remove()
        }
      )
      settingsView.addCorePanel('Panel 2', 'panel2', ->
        div = document.createElement('div')
        div.id = 'panel-2'
        {
          element: div,
          show: -> div.style.display = '',
          focus: -> div.focus(),
          destroy: -> div.remove()
        }
      )

      expect(settingsView.refs.panelMenu.querySelector('li[name="Panel 1"]')).toExist()
      expect(settingsView.refs.panelMenu.querySelector('li[name="Panel 2"]')).toExist()
      expect(settingsView.refs.panelMenu.children[0]).toHaveClass 'active'

      jasmine.attachToDOM(settingsView.element)
      settingsView.refs.panelMenu.querySelector('li[name="Panel 1"] a').click()
      expect(settingsView.refs.panelMenu.querySelectorAll('.active').length).toBe 1
      expect(settingsView.refs.panelMenu.querySelector('li[name="Panel 1"]')).toHaveClass('active')
      expect(settingsView.refs.panels.querySelector('#panel-1')).toBeVisible()
      expect(settingsView.refs.panels.querySelector('#panel-2')).not.toExist()
      settingsView.refs.panelMenu.querySelector('li[name="Panel 2"] a').click()
      expect(settingsView.refs.panelMenu.querySelectorAll('.active').length).toBe 1
      expect(settingsView.refs.panelMenu.querySelector('li[name="Panel 2"]')).toHaveClass('active')
      expect(settingsView.refs.panels.querySelector('#panel-1')).toBeHidden()
      expect(settingsView.refs.panels.querySelector('#panel-2')).toBeVisible()

  describe "when the package is activated", ->
    openWithCommand = (command) ->
      atom.commands.dispatch(atom.views.getView(atom.workspace), command)
      waitsFor ->
        atom.workspace.getActivePaneItem()?
      waitsFor (done) ->
        process.nextTick(done)

    beforeEach ->
      jasmine.attachToDOM(atom.views.getView(atom.workspace))
      waitsForPromise ->
        atom.packages.activatePackage('settings-view')

    describe "when the settings view is opened with a settings-view:* command", ->
      beforeEach ->
        settingsView = null

      describe "settings-view:open", ->
        it "opens the settings view", ->
          openWithCommand('settings-view:open')
          runs ->
            expect(atom.workspace.getActivePaneItem().activePanel)
              .toEqual name: 'Core', options: {}

      describe "settings-view:core", ->
        it "opens the core settings view", ->
          openWithCommand('settings-view:editor')
          runs ->
            openWithCommand('settings-view:core')
          runs ->
            expect(atom.workspace.getActivePaneItem().activePanel)
              .toEqual name: 'Core', options: uri: 'atom://config/core'

      describe "settings-view:editor", ->
        it "opens the editor settings view", ->
          openWithCommand('settings-view:editor')
          runs ->
            expect(atom.workspace.getActivePaneItem().activePanel)
              .toEqual name: 'Editor', options: uri: 'atom://config/editor'

      describe "settings-view:show-keybindings", ->
        it "opens the settings view to the keybindings page", ->
          openWithCommand('settings-view:show-keybindings')
          runs ->
            expect(atom.workspace.getActivePaneItem().activePanel)
              .toEqual name: 'Keybindings', options: uri: 'atom://config/keybindings'

      describe "settings-view:change-themes", ->
        it "opens the settings view to the themes page", ->
          openWithCommand('settings-view:change-themes')
          runs ->
            expect(atom.workspace.getActivePaneItem().activePanel)
              .toEqual name: 'Themes', options: uri: 'atom://config/themes'

      describe "settings-view:uninstall-themes", ->
        it "opens the settings view to the themes page", ->
          openWithCommand('settings-view:uninstall-themes')
          runs ->
            expect(atom.workspace.getActivePaneItem().activePanel)
              .toEqual name: 'Themes', options: uri: 'atom://config/themes'

      describe "settings-view:uninstall-packages", ->
        it "opens the settings view to the install page", ->
          openWithCommand('settings-view:uninstall-packages')
          runs ->
            expect(atom.workspace.getActivePaneItem().activePanel)
              .toEqual name: 'Packages', options: uri: 'atom://config/packages'

      describe "settings-view:install-packages-and-themes", ->
        it "opens the settings view to the install page", ->
          openWithCommand('settings-view:install-packages-and-themes')
          runs ->
            expect(atom.workspace.getActivePaneItem().activePanel)
              .toEqual name: 'Install', options: uri: 'atom://config/install'

      describe "settings-view:check-for-package-updates", ->
        it "opens the settings view to the install page", ->
          openWithCommand('settings-view:check-for-package-updates')
          runs ->
            expect(atom.workspace.getActivePaneItem().activePanel)
              .toEqual name: 'Updates', options: uri: 'atom://config/updates'

    describe "when atom.workspace.open() is used with a config URI", ->
      focusIsWithinActivePanel = ->
        activePanel = settingsView.panelsByName[settingsView.activePanel.name]
        activePanel.element is document.activeElement or activePanel.contains(document.activeElement)

      expectActivePanelToBeKeyboardScrollable = ->
        activePanel = settingsView.panelsByName[settingsView.activePanel.name]
        spyOn(activePanel, 'pageDown')
        atom.commands.dispatch(activePanel.element, 'core:page-down')
        expect(activePanel.pageDown).toHaveBeenCalled()
        spyOn(activePanel, 'pageUp')
        atom.commands.dispatch(activePanel.element, 'core:page-up')
        expect(activePanel.pageUp).toHaveBeenCalled()


      beforeEach ->
        settingsView = null

      it "opens the settings to the correct panel with atom://config/<panel-name> and that panel is keyboard-scrollable", ->
        waitsForPromise ->
          atom.workspace.open('atom://config').then (s) -> settingsView = s

        waitsFor (done) -> process.nextTick(done)
        runs ->
          expect(settingsView.activePanel)
            .toEqual name: 'Core', options: {}
          expect(focusIsWithinActivePanel()).toBe true
          expectActivePanelToBeKeyboardScrollable()

        waitsForPromise ->
          atom.workspace.open('atom://config/editor').then (s) -> settingsView = s

        waits 1
        runs ->
          expect(settingsView.activePanel)
            .toEqual name: 'Editor', options: uri: 'atom://config/editor'
          expect(focusIsWithinActivePanel()).toBe true
          expectActivePanelToBeKeyboardScrollable()

        waitsForPromise ->
          atom.workspace.open('atom://config/keybindings').then (s) -> settingsView = s

        waits 1
        runs ->
          expect(settingsView.activePanel)
            .toEqual name: 'Keybindings', options: uri: 'atom://config/keybindings'
          expect(focusIsWithinActivePanel()).toBe true
          expectActivePanelToBeKeyboardScrollable()

        waitsForPromise ->
          atom.workspace.open('atom://config/packages').then (s) -> settingsView = s

        waits 1
        runs ->
          expect(settingsView.activePanel)
            .toEqual name: 'Packages', options: uri: 'atom://config/packages'
          expect(focusIsWithinActivePanel()).toBe true
          expectActivePanelToBeKeyboardScrollable()

        waitsForPromise ->
          atom.workspace.open('atom://config/themes').then (s) -> settingsView = s

        waits 1
        runs ->
          expect(settingsView.activePanel)
            .toEqual name: 'Themes', options: uri: 'atom://config/themes'
          expect(focusIsWithinActivePanel()).toBe true
          expectActivePanelToBeKeyboardScrollable()

        waitsForPromise ->
          atom.workspace.open('atom://config/updates').then (s) -> settingsView = s

        waits 1
        runs ->
          expect(settingsView.activePanel)
            .toEqual name: 'Updates', options: uri: 'atom://config/updates'
          expect(focusIsWithinActivePanel()).toBe true
          expectActivePanelToBeKeyboardScrollable()

        waitsForPromise ->
          atom.workspace.open('atom://config/install').then (s) -> settingsView = s

        hasSystemPanel = false
        waits 1
        runs ->
          expect(settingsView.activePanel)
            .toEqual name: 'Install', options: uri: 'atom://config/install'
          expect(focusIsWithinActivePanel()).toBe true
          expectActivePanelToBeKeyboardScrollable()
          hasSystemPanel = settingsView.panelsByName['System']?

        if hasSystemPanel
          waitsForPromise ->
            atom.workspace.open('atom://config/system').then (s) -> settingsView = s

          waits 1
          runs ->
            expect(settingsView.activePanel)
              .toEqual name: 'System', options: uri: 'atom://config/system'
            expect(focusIsWithinActivePanel()).toBe true
            expectActivePanelToBeKeyboardScrollable()

      it "opens the package settings view with atom://config/packages/<package-name>", ->
        waitsForPromise ->
          atom.packages.activatePackage(path.join(__dirname, 'fixtures', 'package-with-readme'))

        waitsForPromise ->
          atom.workspace.open('atom://config/packages/package-with-readme').then (s) -> settingsView = s

        waitsFor (done) -> process.nextTick(done)
        runs ->
          expect(settingsView.activePanel)
            .toEqual name: 'package-with-readme', options: {
              uri: 'atom://config/packages/package-with-readme',
              pack:
                name: 'package-with-readme'
                metadata:
                  name: 'package-with-readme'
              back: 'Packages'
            }

      it "passes the URI to a pane's beforeShow() method on settings view initialization", ->
        InstallPanel = require '../lib/install-panel'
        spyOn(InstallPanel::, 'beforeShow')

        waitsForPromise ->
          atom.workspace.open('atom://config/install/package:something').then (s) -> settingsView = s

        waitsFor ->
          settingsView.activePanel?
        , 'The activePanel should be set', 5000

        runs ->
          expect(settingsView.activePanel)
            .toEqual name: 'Install', options: uri: 'atom://config/install/package:something'
          expect(InstallPanel::beforeShow).toHaveBeenCalledWith {uri: 'atom://config/install/package:something'}

      it "passes the URI to a pane's beforeShow() method after initialization", ->
        InstallPanel = require '../lib/install-panel'
        spyOn(InstallPanel::, 'beforeShow')

        waitsForPromise ->
          atom.workspace.open('atom://config').then (s) -> settingsView = s

        waitsFor (done) -> process.nextTick(done)

        runs ->
          expect(settingsView.activePanel).toEqual {name: 'Core', options: {}}

        waitsForPromise ->
          atom.workspace.open('atom://config/install/package:something').then (s) -> settingsView = s

        waits 1
        runs ->
          expect(settingsView.activePanel)
            .toEqual name: 'Install', options: uri: 'atom://config/install/package:something'
          expect(InstallPanel::beforeShow).toHaveBeenCalledWith {uri: 'atom://config/install/package:something'}

    describe "when the package is then deactivated", ->
      beforeEach ->
        settingsView = null

      it "calls the dispose method on all panels", ->
        openWithCommand('settings-view:open')

        waitsFor (done) -> process.nextTick(done)

        runs ->
          settingsView = atom.workspace.getActivePaneItem()
          panels = [
            settingsView.getOrCreatePanel('Core')
            settingsView.getOrCreatePanel('Editor')
            settingsView.getOrCreatePanel('Keybindings')
            settingsView.getOrCreatePanel('Packages')
            settingsView.getOrCreatePanel('Themes')
            settingsView.getOrCreatePanel('Updates')
            settingsView.getOrCreatePanel('Install')
          ]
          systemPanel = settingsView.getOrCreatePanel('System')
          if systemPanel?
            panels.push systemPanel
          for panel in panels
            if panel.dispose
              spyOn(panel, 'dispose')
            else
              spyOn(panel, 'destroy')

          atom.packages.deactivatePackage('settings-view')

          for panel in panels
            if panel.dispose
              expect(panel.dispose).toHaveBeenCalled()
            else
              expect(panel.destroy).toHaveBeenCalled()

          return

  describe "when an installed package is clicked from the Install panel", ->
    it "displays the package details", ->
      waitsFor ->
        atom.packages.activatePackage('settings-view')

      runs ->
        settingsView.packageManager.getClient()
        spyOn(settingsView.packageManager.client, 'featuredPackages').andCallFake (callback) ->
          callback(null, [{name: 'settings-view'}])
        settingsView.showPanel('Install')

      waitsFor ->
        settingsView.element.querySelectorAll('.package-card:not(.hidden)').length > 0

      runs ->
        settingsView.element.querySelectorAll('.package-card:not(.hidden)')[0].click()

        packageDetail = settingsView.element.querySelector('.package-detail .active')
        expect(packageDetail.textContent).toBe 'Settings View'

  describe "when the active theme has settings", ->
    panel = null

    beforeEach ->
      atom.packages.packageDirPaths.push(path.join(__dirname, 'fixtures'))
      atom.packages.loadPackage('ui-theme-with-config')
      atom.packages.loadPackage('syntax-theme-with-config')
      atom.config.set('core.themes', ['ui-theme-with-config', 'syntax-theme-with-config'])

      reloadedHandler = jasmine.createSpy('reloadedHandler')
      atom.themes.onDidChangeActiveThemes(reloadedHandler)
      atom.themes.activatePackages()

      waitsFor "themes to be reloaded", ->
        reloadedHandler.callCount is 1

      runs ->
        settingsView.showPanel('Themes')
        panel = settingsView.element.querySelector('.themes-panel')

    afterEach ->
      atom.themes.unwatchUserStylesheet()

    describe "when the UI theme's settings button is clicked", ->
      it "navigates to that theme's detail view", ->
        jasmine.attachToDOM(settingsView.element)
        expect(panel.querySelector('.active-theme-settings')).toBeVisible()

        panel.querySelector('.active-theme-settings').click()
        packageDetail = settingsView.element.querySelector('.package-detail li.active')
        expect(packageDetail.textContent).toBe 'Ui Theme With Config'

    describe "when the syntax theme's settings button is clicked", ->
      it "navigates to that theme's detail view", ->
        jasmine.attachToDOM(settingsView.element)
        expect(panel.querySelector('.active-syntax-settings')).toBeVisible()

        panel.querySelector('.active-syntax-settings').click()
        packageDetail = settingsView.element.querySelector('.package-detail li.active')
        expect(packageDetail.textContent).toBe 'Syntax Theme With Config'<|MERGE_RESOLUTION|>--- conflicted
+++ resolved
@@ -1,10 +1,6 @@
 path = require 'path'
-<<<<<<< HEAD
-=======
-{$, $$} = require 'atom-space-pen-views'
 main = require '../lib/main'
 PackageManager = require '../lib/package-manager'
->>>>>>> 197f962f
 SettingsView = require '../lib/settings-view'
 SnippetsProvider =
   getSnippets: -> {}
@@ -23,13 +19,8 @@
   describe "serialization", ->
     it "remembers which panel was visible", ->
       settingsView.showPanel('Themes')
-<<<<<<< HEAD
-      newSettingsView = new SettingsView(settingsView.serialize())
+      newSettingsView = main.createSettingsView(settingsView.serialize())
       settingsView.destroy()
-=======
-      newSettingsView = main.createSettingsView(settingsView.serialize())
-      settingsView.remove()
->>>>>>> 197f962f
       jasmine.attachToDOM(newSettingsView.element)
       newSettingsView.initializePanels()
       expect(newSettingsView.activePanel).toEqual {name: 'Themes', options: {}}
@@ -46,8 +37,7 @@
         }
       )
       settingsView.showPanel('Panel 1')
-<<<<<<< HEAD
-      newSettingsView = new SettingsView(settingsView.serialize())
+      newSettingsView = main.createSettingsView(settingsView.serialize())
       newSettingsView.addPanel('Panel 1', ->
         div = document.createElement('div')
         div.id = 'panel-1'
@@ -58,10 +48,6 @@
           destroy: -> div.remove()
         }
       )
-=======
-      newSettingsView = main.createSettingsView(settingsView.serialize())
-      newSettingsView.addPanel('Panel 1', 'panel1', -> $$ -> @div id: 'panel-1')
->>>>>>> 197f962f
       newSettingsView.initializePanels()
       jasmine.attachToDOM(newSettingsView.element)
       expect(newSettingsView.activePanel).toEqual {name: 'Panel 1', options: {}}
@@ -78,13 +64,8 @@
         }
       )
       settingsView.showPanel('Panel 1')
-<<<<<<< HEAD
-      newSettingsView = new SettingsView(settingsView.serialize())
+      newSettingsView = main.createSettingsView(settingsView.serialize())
       settingsView.destroy()
-=======
-      newSettingsView = main.createSettingsView(settingsView.serialize())
-      settingsView.remove()
->>>>>>> 197f962f
       jasmine.attachToDOM(newSettingsView.element)
       newSettingsView.initializePanels()
       expect(newSettingsView.activePanel).toEqual {name: 'Core', options: {}}
