--- conflicted
+++ resolved
@@ -158,8 +158,39 @@
         waits 1
         runs ->
           expect(settingsView.activePanelName).toBe 'Install'
-<<<<<<< HEAD
           expect(focusIsWithinActivePanel()).toBe true
+
+      it "passes the URI to a pane's beforeShow() method on settings view initialization", ->
+        InstallPanel = require '../lib/install-panel'
+        spyOn(InstallPanel::, 'beforeShow')
+
+        waitsForPromise ->
+          atom.workspace.open('atom://config/install/package:something').then (s) -> settingsView = s
+
+        waits 1
+        runs ->
+          expect(settingsView.activePanelName).toBe 'Install'
+          expect(InstallPanel::beforeShow).toHaveBeenCalledWith {uri: 'atom://config/install/package:something'}
+
+      it "passes the URI to a pane's beforeShow() method after initialization", ->
+        InstallPanel = require '../lib/install-panel'
+        spyOn(InstallPanel::, 'beforeShow')
+
+        waitsForPromise ->
+          atom.workspace.open('atom://config').then (s) -> settingsView = s
+
+        waits 1
+        runs ->
+          expect(settingsView.activePanelName).toBe 'Settings'
+
+        waitsForPromise ->
+          atom.workspace.open('atom://config/install/package:something').then (s) -> settingsView = s
+
+        waits 1
+        runs ->
+          expect(settingsView.activePanelName).toBe 'Install'
+          expect(InstallPanel::beforeShow).toHaveBeenCalledWith {uri: 'atom://config/install/package:something'}
+
 
     describe "when scrolling with core:page-up and core:page-down", ->
       panels = null
@@ -191,38 +222,6 @@
           spyOn(panels, 'pageUp')
           atom.commands.dispatch(activePanel.element, 'core:page-up')
           expect(panels.pageUp).toHaveBeenCalled()
-=======
-
-      it "passes the URI to a pane's beforeShow() method on settings view initialization", ->
-        InstallPanel = require '../lib/install-panel'
-        spyOn(InstallPanel::, 'beforeShow')
-
-        waitsForPromise ->
-          atom.workspace.open('atom://config/install/package:something').then (s) -> settingsView = s
-
-        waits 1
-        runs ->
-          expect(settingsView.activePanelName).toBe 'Install'
-          expect(InstallPanel::beforeShow).toHaveBeenCalledWith {uri: 'atom://config/install/package:something'}
-
-      it "passes the URI to a pane's beforeShow() method after initialization", ->
-        InstallPanel = require '../lib/install-panel'
-        spyOn(InstallPanel::, 'beforeShow')
-
-        waitsForPromise ->
-          atom.workspace.open('atom://config').then (s) -> settingsView = s
-
-        waits 1
-        runs ->
-          expect(settingsView.activePanelName).toBe 'Settings'
-
-        waitsForPromise ->
-          atom.workspace.open('atom://config/install/package:something').then (s) -> settingsView = s
-
-        waits 1
-        runs ->
-          expect(settingsView.activePanelName).toBe 'Install'
-          expect(InstallPanel::beforeShow).toHaveBeenCalledWith {uri: 'atom://config/install/package:something'}
 
   describe "when an installed package is clicked from the Install panel", ->
     it "displays the package details", ->
@@ -283,5 +282,4 @@
 
         panel.activeSyntaxThemeSettings.click()
         packageDetail = settingsView.find('.package-detail').view()
-        expect(packageDetail.title.text()).toBe 'Syntax Theme With Config'
->>>>>>> 232c5477
+        expect(packageDetail.title.text()).toBe 'Syntax Theme With Config'