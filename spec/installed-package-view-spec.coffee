--- conflicted
+++ resolved
@@ -2,14 +2,11 @@
 PackageDetailView = require '../lib/package-detail-view'
 PackageManager = require '../lib/package-manager'
 
-<<<<<<< HEAD
-describe "InstalledPackageView", ->
+
+describe "PackageDetailView", ->
   beforeEach ->
     spyOn(PackageManager.prototype, 'requestPackage').andCallFake ->
 
-=======
-describe "PackageDetailView", ->
->>>>>>> 17bd37d3
   it "displays the grammars registered by the package", ->
     settingsPanels = null
 
