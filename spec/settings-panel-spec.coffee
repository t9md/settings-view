--- conflicted
+++ resolved
@@ -60,12 +60,11 @@
       expect(sortedSettings).not.toBeNull
       expect(_.size(sortedSettings)).toBe 0
 
-<<<<<<< HEAD
     it "presents enum options with their descriptions", ->
       select = settingsPanel.element.querySelector('#foo\\.enum')
       pairs = ([opt.value, opt.innerText] for opt in select.children)
       expect(pairs).toEqual([['one', 'One'], ['Two', 'Two']])
-=======
+
   describe 'default settings', ->
     beforeEach ->
       config =
@@ -173,5 +172,4 @@
       expect(secondControlGroup.find('.sub-section .sub-section-heading')).toHaveLength 1
       expect(secondControlGroup.find('.sub-section .sub-section-heading:first').hasClass('has-items')).toBe true
       # Should be already collapsed
-      expect(secondControlGroup.find('.sub-section .sub-section-heading:first').parent().hasClass('collapsed')).toBe true
->>>>>>> b55e428e
+      expect(secondControlGroup.find('.sub-section .sub-section-heading:first').parent().hasClass('collapsed')).toBe true